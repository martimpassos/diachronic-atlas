{
  "name": "@imaginerio/diachronic-atlas",
<<<<<<< HEAD
  "version": "0.5.12",
=======
  "version": "0.5.15",
>>>>>>> e8a6c17e
  "description": "Temporally-aware Mapbox GL mapping component",
  "author": "imaginerio",
  "license": "MIT",
  "repository": "imaginerio/diachronic-atlas",
  "main": "dist/index.js",
  "module": "dist/index.modern.js",
  "source": "src/index.js",
  "engines": {
    "node": ">=10"
  },
  "scripts": {
    "build": "microbundle-crl --no-compress --format modern,cjs",
    "start": "microbundle-crl watch --no-compress --format modern,cjs",
    "prepare": "run-s build",
    "test": "run-s test:unit test:lint test:build",
    "test:build": "run-s build",
    "test:lint": "eslint .",
    "test:unit": "cross-env CI=1 react-scripts test --env=jsdom",
    "test:watch": "react-scripts test --env=jsdom",
    "predeploy": "cd example && yarn install && yarn run build",
    "deploy": "gh-pages -d example/build"
  },
  "peerDependencies": {
    "prop-types": "^15.7.2",
    "react": "^16.13.0",
    "react-dom": "^16.13.0"
  },
  "devDependencies": {
    "babel-eslint": "^10.0.3",
    "cross-env": "^7.0.2",
    "eslint": "^6.8.0",
    "eslint-config-airbnb": "^18.1.0",
    "eslint-config-prettier": "^6.11.0",
    "eslint-plugin-import": "^2.20.2",
    "eslint-plugin-jest": "^24.3.4",
    "eslint-plugin-jsx-a11y": "^6.2.3",
    "eslint-plugin-prettier": "^3.1.3",
    "eslint-plugin-react": "^7.20.0",
    "eslint-plugin-react-hooks": "^2.5.1",
    "gh-pages": "^2.2.0",
    "microbundle-crl": "^0.13.10",
    "npm-run-all": "^4.1.5",
    "prettier": "^2.0.4",
    "prettier-eslint": "^11.0.0",
    "prop-types": "^15.7.2",
    "react": "^16.13.0",
    "react-dom": "^16.13.0",
    "react-scripts": "^3.4.1"
  },
  "files": [
    "dist"
  ],
  "dependencies": {
    "@turf/bbox": "^6.3.0",
    "d3": "^6.7.0",
    "lodash": "^4.17.21",
    "react-map-gl": "5"
  },
  "browserList": ">0.2%, not dead, not ie 11, not chrome < 51, not safari < 10"
}<|MERGE_RESOLUTION|>--- conflicted
+++ resolved
@@ -1,10 +1,6 @@
 {
   "name": "@imaginerio/diachronic-atlas",
-<<<<<<< HEAD
-  "version": "0.5.12",
-=======
   "version": "0.5.15",
->>>>>>> e8a6c17e
   "description": "Temporally-aware Mapbox GL mapping component",
   "author": "imaginerio",
   "license": "MIT",
